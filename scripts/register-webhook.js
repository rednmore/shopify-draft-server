--- conflicted
+++ resolved
@@ -2,11 +2,7 @@
 require('dotenv').config();
 
 /**
-<<<<<<< HEAD
  * Enregistrement (idempotent) des webhooks "customers/create" et "customers/update"
-=======
- * Enregistrement (idempotent) du webhook "customers/create"
->>>>>>> 89e2352c
  * Utilise fetch natif (Node >=18), donc aucune dépendance axios.
  */
 
@@ -18,11 +14,7 @@
 const API_VERSION = '2023-10';
 
 if (!SHOP || !API_KEY) {
-<<<<<<< HEAD
-  console.error('❌ register-webhook: SHOPIFY_API_URL ou SHOPIFY_API_KEY manquant — on ignore l’installation des webhooks.');
-=======
-  console.error('❌ register-webhook: SHOPIFY_API_URL ou SHOPIFY_API_KEY manquant — on ignore l’installation du webhook.');
->>>>>>> 89e2352c
+  console.error("❌ register-webhook: SHOPIFY_API_URL ou SHOPIFY_API_KEY manquant — on ignore l'installation des webhooks.");
   return; // ne pas process.exit() pour ne pas planter le serveur si ce fichier est require() au démarrage
 }
 
@@ -46,7 +38,6 @@
   }
   return r.json();
 }
-<<<<<<< HEAD
 
 async function httpPost(url, body) {
   const r = await fetch(url, {
@@ -66,41 +57,6 @@
   }
   return r.json();
 }
-=======
-
-async function httpPost(url, body) {
-  const r = await fetch(url, {
-    method: 'POST',
-    headers: {
-      'X-Shopify-Access-Token': API_KEY,
-      'Content-Type': 'application/json'
-    },
-    body: JSON.stringify(body)
-  });
-  if (!r.ok) {
-    const txt = await safeText(r);
-    const err = new Error(`POST ${url} → ${r.status} ${r.statusText} ${txt ? '— ' + txt : ''}`);
-    err.status = r.status;
-    err.body = txt;
-    throw err;
-  }
-  return r.json();
-}
-
-async function safeText(res) {
-  try { return await res.text(); } catch { return ''; }
-}
-
-async function registerCustomerCreateWebhook() {
-  try {
-    // 1) Lister les webhooks existants
-    const listData = await httpGet(`${baseUrl}/webhooks.json`);
-    const hooks = listData.webhooks || [];
-
-    const exists = hooks.find(
-      (w) => w.topic === 'customers/create' && w.address === WEBHOOK_ADDRESS
-    );
->>>>>>> 89e2352c
 
 async function safeText(res) {
   try { return await res.text(); } catch { return ''; }
@@ -132,7 +88,6 @@
     }
   };
 
-<<<<<<< HEAD
   const createData = await httpPost(`${baseUrl}/webhooks.json`, payload);
   console.log(`✅ Webhook "${topic}" créé avec succès (id=${createData.webhook?.id})`);
 }
@@ -148,34 +103,13 @@
     // Cas fréquents : DNS / Shop injoignable / 422 "already exists"
     if (err.code === 'ENOTFOUND') {
       console.warn('⚠️ DNS lookup failed pour', SHOP, '- webhooks non installés.');
-=======
-    // 2) Créer le webhook s’il n’existe pas
-    const payload = {
-      webhook: {
-        topic: 'customers/create',
-        address: WEBHOOK_ADDRESS,
-        format: 'json'
-      }
-    };
-
-    const createData = await httpPost(`${baseUrl}/webhooks.json`, payload);
-    console.log('✅ Webhook créé avec succès (id=', createData.webhook?.id, ')');
-  } catch (err) {
-    // Cas fréquents : DNS / Shop injoignable / 422 "already exists"
-    if (err.code === 'ENOTFOUND') {
-      console.warn('⚠️ DNS lookup failed pour', SHOP, '- webhook non installé.');
->>>>>>> 89e2352c
       return;
     }
     if (err.status === 422) {
       console.warn('⚠️ Webhook probablement déjà existant (422 Unprocessable Entity).');
       return;
     }
-<<<<<<< HEAD
     console.error('❌ Erreur inattendue lors de l’enregistrement des webhooks :', err.message || err);
-=======
-    console.error('❌ Erreur inattendue lors de l’enregistrement du webhook :', err.message || err);
->>>>>>> 89e2352c
     if (err.status) console.error('   Status:', err.status);
     if (err.body)   console.error('   Body  :', err.body);
   }
